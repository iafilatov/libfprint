/*
 * Elan driver for libfprint
 *
 * Copyright (C) 2017 Igor Filatov <ia.filatov@gmail.com>
 * Copyright (C) 2018 Sébastien Béchet <sebastien.bechet@osinix.com >
 *
 * This library is free software; you can redistribute it and/or
 * modify it under the terms of the GNU Lesser General Public
 * License as published by the Free Software Foundation; either
 * version 2.1 of the License, or (at your option) any later version.
 *
 * This library is distributed in the hope that it will be useful,
 * but WITHOUT ANY WARRANTY; without even the implied warranty of
 * MERCHANTABILITY or FITNESS FOR A PARTICULAR PURPOSE.  See the GNU
 * Lesser General Public License for more details.
 *
 * You should have received a copy of the GNU Lesser General Public
 * License along with this library; if not, write to the Free Software
 * Foundation, Inc., 51 Franklin Street, Fifth Floor, Boston, MA 02110-1301 USA
 */

/*
 * The algorithm which libfprint uses to match fingerprints doesn't like small
 * images like the ones these drivers produce. There's just not enough minutiae
 * (recognizable print-specific points) on them for a reliable match. This means
 * that unless another matching algo is found/implemented, these readers will
 * not work as good with libfprint as they do with vendor drivers.
 *
 * To get bigger images the driver expects you to swipe the finger over the
 * reader. This works quite well for readers with a rectangular 144x64 sensor.
 * Worse than real swipe readers but good enough for day-to-day use. It needs
 * a steady and relatively slow swipe. There are also square 96x96 sensors and
 * I don't know whether they are in fact usable or not because I don't have one.
 * I imagine they'd be less reliable because the resulting image is even
 * smaller. If they can't be made usable with libfprint, I might end up dropping
 * them because it's better than saying they work when they don't.
 */

#define FP_COMPONENT "elan"

<<<<<<< HEAD
#include <errno.h>
#include <libusb.h>
#include <assembling.h>
#include <fp_internal.h>
#include <fprint.h>
#include <stdlib.h>

=======
#include "drivers_api.h"
>>>>>>> 871fddf5
#include "elan.h"

#define dbg_buf(buf, len)                                     \
  if (len == 1)                                               \
    fp_dbg("%02hx", buf[0]);                                  \
  else if (len == 2)                                          \
    fp_dbg("%04hx", buf[0] << 8 | buf[1]);                    \
  else if (len > 2)                                           \
    fp_dbg("%04hx... (%d bytes)", buf[0] << 8 | buf[1], len)

unsigned char elan_get_pixel(struct fpi_frame_asmbl_ctx *ctx,
			     struct fpi_frame *frame, unsigned int x,
			     unsigned int y)
{
	return frame->data[x + y * ctx->frame_width];
}

static struct fpi_frame_asmbl_ctx assembling_ctx = {
	.frame_width = 0,
	.frame_height = 0,
	.image_width = 0,
	.get_pixel = elan_get_pixel,
};

struct elan_dev {
	/* device config */
	unsigned short dev_type;
	unsigned short fw_ver;
	void (*process_frame) (unsigned short *raw_frame, GSList ** frames);
	/* end device config */

	/* commands */
	const struct elan_cmd *cmd;
	int cmd_timeout;
	struct libusb_transfer *cur_transfer;
	/* end commands */

	/* state */
	enum fp_imgdev_state dev_state;
	enum fp_imgdev_state dev_state_next;
	unsigned char *last_read;
	unsigned char calib_atts_left;
	unsigned char calib_status;
	unsigned short *background;
	unsigned char frame_width;
	unsigned char frame_height;
	unsigned char raw_frame_height;
	int num_frames;
	GSList *frames;
	/* end state */
};

int cmp_short(const void *a, const void *b)
{
	return (int)(*(short *)a - *(short *)b);
}

static void elan_dev_reset(struct elan_dev *elandev)
{
	G_DEBUG_HERE();

	BUG_ON(elandev->cur_transfer);

	elandev->cmd = NULL;
	elandev->cmd_timeout = ELAN_CMD_TIMEOUT;

	elandev->calib_status = 0;

	g_free(elandev->last_read);
	elandev->last_read = NULL;

	g_slist_free_full(elandev->frames, g_free);
	elandev->frames = NULL;
	elandev->num_frames = 0;
}

static void elan_save_frame(struct elan_dev *elandev, unsigned short *frame)
{
<<<<<<< HEAD
	fp_dbg("");
=======
	struct elan_dev *elandev = fpi_imgdev_get_user_data(dev);
	unsigned char raw_height = elandev->frame_width;
	unsigned char raw_width = elandev->raw_frame_width;
	unsigned short *frame =
	    g_malloc(elandev->frame_width * elandev->frame_height * 2);

	G_DEBUG_HERE();
>>>>>>> 871fddf5

	/* so far 3 types of readers by sensor dimensions and orientation have been
	 * seen in the wild:
	 * 1. 144x64. Raw images are in portrait orientation while readers themselves
	 *    are placed (e.g. built into a touchpad) in landscape orientation. These
	 *    need to be rotated before assembling.
	 * 2. 96x96 rotated. Like the first type but square. Likewise, need to be
	 *    rotated before assembling.
	 * 3. 96x96 normal. Square and need NOT be rotated. So far there's only been
	 *    1 report of a 0c03 of this type. Hopefully this type can be identified
	 *    by device id (and manufacturers don't just install the readers as they
	 *    please).
	 * we also discard stripes of 'frame_margin' from bottom and top because
	 * assembling works bad for tall frames */

	unsigned char frame_width = elandev->frame_width;
	unsigned char frame_height = elandev->frame_height;
	unsigned char raw_height = elandev->raw_frame_height;
	unsigned char frame_margin = (raw_height - elandev->frame_height) / 2;
	int frame_idx, raw_idx;

	for (int y = 0; y < frame_height; y++)
		for (int x = 0; x < frame_width; x++) {
			if (elandev->dev_type & ELAN_NOT_ROTATED)
				raw_idx = x + (y + frame_margin) * frame_width;
			else
				raw_idx = frame_margin + y + x * raw_height;
			frame_idx = x + y * frame_width;
			frame[frame_idx] =
			    ((unsigned short *)elandev->last_read)[raw_idx];
		}
}

static void elan_save_background(struct elan_dev *elandev)
{
	fp_dbg("");

	g_free(elandev->background);
	elandev->background =
	    g_malloc(elandev->frame_width * elandev->frame_height *
		     sizeof(short));
	elan_save_frame(elandev, elandev->background);
}

/* save a frame as part of the fingerprint image
 * background needs to have been captured for this routine to work
 * Elantech recommends 2-step non-linear normalization in order to reduce
 * 2^14 ADC resolution to 2^8 image:
 *
 * 1. background is subtracted (done here)
 *
 * 2. pixels are grouped in 3 groups by intensity and each group is mapped
 *    separately onto the normalized frame (done in elan_process_frame_*)
 *    ==== 16383     ____> ======== 255
 *                  /
 *    ----- lvl3 __/
 *                   35% pixels
 *
 *    ----- lvl2 --------> ======== 156
 *
 *                   30% pixels
 *    ----- lvl1 --------> ======== 99
 *
 *                   35% pixels
 *    ----- lvl0 __
 *                 \
 *    ======== 0    \____> ======== 0
 *
 * For some devices we don't do 2. but instead do a simple linear mapping
 * because it seems to produce better results (or at least as good):
 *    ==== 16383      ___> ======== 255
 *                   /
 *    ------ max  __/
 *
 *
 *    ------ min  __
 *                  \
 *    ======== 0     \___> ======== 0
 */
static int elan_save_img_frame(struct elan_dev *elandev)
{
	fp_dbg("");

	unsigned int frame_size = elandev->frame_width * elandev->frame_height;
	unsigned short *frame = g_malloc(frame_size * sizeof(short));
	elan_save_frame(elandev, frame);
	unsigned int sum = 0;

	for (int i = 0; i < frame_size; i++) {
		if (elandev->background[i] > frame[i])
			frame[i] = 0;
		else
			frame[i] -= elandev->background[i];
		sum += frame[i];
	}

	if (sum == 0) {
		fp_dbg
		    ("frame darker that background; finger present during calibration?");
		return -1;
	}

	elandev->frames = g_slist_prepend(elandev->frames, frame);
	elandev->num_frames += 1;
	return 0;
}

<<<<<<< HEAD
static void elan_process_frame_linear(unsigned short *raw_frame,
				      GSList ** frames)
=======
/* Transform raw sensor data to normalized 8-bit grayscale image. */
static void elan_process_frame(unsigned short *raw_frame, GSList ** frames)
>>>>>>> 871fddf5
{
	fp_dbg("");

	unsigned int frame_size =
	    assembling_ctx.frame_width * assembling_ctx.frame_height;
	struct fpi_frame *frame =
	    g_malloc(frame_size + sizeof(struct fpi_frame));

<<<<<<< HEAD
=======
	G_DEBUG_HERE();

>>>>>>> 871fddf5
	unsigned short min = 0xffff, max = 0;
	for (int i = 0; i < frame_size; i++) {
		if (raw_frame[i] < min)
			min = raw_frame[i];
		if (raw_frame[i] > max)
			max = raw_frame[i];
	}

	unsigned short px;
	for (int i = 0; i < frame_size; i++) {
		px = raw_frame[i];
		px = (px - min) * 0xff / (max - min);
		frame->data[i] = (unsigned char)px;
	}

	*frames = g_slist_prepend(*frames, frame);
}

static void elan_process_frame_thirds(unsigned short *raw_frame,
				      GSList ** frames)
{
	fp_dbg("");

	unsigned int frame_size =
	    assembling_ctx.frame_width * assembling_ctx.frame_height;
	struct fpi_frame *frame =
	    g_malloc(frame_size + sizeof(struct fpi_frame));

	unsigned short lvl0, lvl1, lvl2, lvl3;
	unsigned short *sorted = g_malloc(frame_size * sizeof(short));
	memcpy(sorted, raw_frame, frame_size * sizeof(short));
	qsort(sorted, frame_size, sizeof(short), cmp_short);
	lvl0 = sorted[0];
	lvl1 = sorted[frame_size * 3 / 10];
	lvl2 = sorted[frame_size * 65 / 100];
	lvl3 = sorted[frame_size - 1];
	g_free(sorted);

	unsigned short px;
	for (int i = 0; i < frame_size; i++) {
		px = raw_frame[i];
		if (lvl0 <= px && px < lvl1)
			px = (px - lvl0) * 99 / (lvl1 - lvl0);
		else if (lvl1 <= px && px < lvl2)
			px = 99 + ((px - lvl1) * 56 / (lvl2 - lvl1));
		else		// (lvl2 <= px && px <= lvl3)
			px = 155 + ((px - lvl2) * 100 / (lvl3 - lvl2));
		frame->data[i] = (unsigned char)px;
	}

	*frames = g_slist_prepend(*frames, frame);
}

static void elan_submit_image(struct fp_img_dev *dev)
{
<<<<<<< HEAD
	fp_dbg("");

	struct elan_dev *elandev = dev->priv;
	GSList *frames = NULL;
	struct fp_img *img;

=======
	struct elan_dev *elandev = fpi_imgdev_get_user_data(dev);
	GSList *frames = NULL;
	struct fp_img *img;

	G_DEBUG_HERE();

>>>>>>> 871fddf5
	for (int i = 0; i < ELAN_SKIP_LAST_FRAMES; i++)
		elandev->frames = g_slist_next(elandev->frames);
	elandev->num_frames -= ELAN_SKIP_LAST_FRAMES;

	assembling_ctx.frame_width = elandev->frame_width;
	assembling_ctx.frame_height = elandev->frame_height;
	assembling_ctx.image_width = elandev->frame_width * 3 / 2;
	g_slist_foreach(elandev->frames, (GFunc) elandev->process_frame,
			&frames);
	fpi_do_movement_estimation(&assembling_ctx, frames,
				   elandev->num_frames);
	img = fpi_assemble_frames(&assembling_ctx, frames, elandev->num_frames);

	img->flags |= FP_IMG_PARTIAL;
	fpi_imgdev_image_captured(dev, img);
}

static void elan_cmd_done(struct fpi_ssm *ssm)
{
<<<<<<< HEAD
	fp_dbg("");
	fpi_ssm_next_state(ssm);
=======
	struct fp_img_dev *dev = fpi_ssm_get_user_data(ssm);
	struct elan_dev *elandev = fpi_imgdev_get_user_data(dev);

	G_DEBUG_HERE();

	elandev->cmd_idx += 1;
	if (elandev->cmd_idx < elandev->cmds_len)
		elan_run_next_cmd(ssm);
	else
		fpi_ssm_next_state(ssm);
>>>>>>> 871fddf5
}

static void elan_cmd_cb(struct libusb_transfer *transfer)
{
	struct fpi_ssm *ssm = transfer->user_data;
	struct fp_img_dev *dev = fpi_ssm_get_user_data(ssm);
	struct elan_dev *elandev = fpi_imgdev_get_user_data(dev);

<<<<<<< HEAD
=======
	G_DEBUG_HERE();

>>>>>>> 871fddf5
	elandev->cur_transfer = NULL;

	switch (transfer->status) {
	case LIBUSB_TRANSFER_COMPLETED:
		if (transfer->length != transfer->actual_length) {
			fp_dbg("transfer length error: expected %d, got %d",
			       transfer->length, transfer->actual_length);
			elan_dev_reset(elandev);
			fpi_ssm_mark_aborted(ssm, -EPROTO);
		} else if (transfer->endpoint & LIBUSB_ENDPOINT_IN) {
			/* just finished receiving */
			dbg_buf(elandev->last_read, transfer->actual_length);
			elan_cmd_done(ssm);
		} else {
			/* just finished sending */
			fp_dbg("");
			elan_cmd_read(ssm);
		}
		break;
	case LIBUSB_TRANSFER_CANCELLED:
		fp_dbg("transfer cancelled");
		fpi_ssm_mark_aborted(ssm, -ECANCELED);
		elan_deactivate(dev);
		break;
	case LIBUSB_TRANSFER_TIMED_OUT:
		fp_dbg("transfer timed out");
		fpi_ssm_mark_aborted(ssm, -ETIMEDOUT);
		break;
	default:
		fp_dbg("transfer failed: %d", transfer->status);
		elan_dev_reset(elandev);
		fpi_ssm_mark_aborted(ssm, -EIO);
	}
}

static void elan_cmd_read(struct fpi_ssm *ssm)
{
<<<<<<< HEAD
	fp_dbg("");

	struct fp_img_dev *dev = ssm->priv;
	struct elan_dev *elandev = dev->priv;
	int response_len = elandev->cmd->response_len;

	if (elandev->cmd->response_len == ELAN_CMD_SKIP_READ) {
		fp_dbg("skipping read, not expecting anything");
		elan_cmd_done(ssm);
		return;
	}
=======
	struct fp_img_dev *dev = fpi_ssm_get_user_data(ssm);
	struct elan_dev *elandev = fpi_imgdev_get_user_data(dev);
	int response_len = elandev->cmds[elandev->cmd_idx].response_len;

	G_DEBUG_HERE();
>>>>>>> 871fddf5

	if (elandev->cmd->cmd == get_image_cmd.cmd)
		/* raw data has 2-byte "pixels" and the frame is vertical */
		response_len =
		    elandev->raw_frame_height * elandev->frame_width * 2;

	struct libusb_transfer *transfer = libusb_alloc_transfer(0);
	if (!transfer) {
		fpi_ssm_mark_aborted(ssm, -ENOMEM);
		return;
	}
	elandev->cur_transfer = transfer;

	g_free(elandev->last_read);
	elandev->last_read = g_malloc(response_len);

<<<<<<< HEAD
	libusb_fill_bulk_transfer(transfer, dev->udev,
				  elandev->cmd->response_in, elandev->last_read,
				  response_len, elan_cmd_cb, ssm,
				  elandev->cmd_timeout);
=======
	libusb_fill_bulk_transfer(transfer, fpi_imgdev_get_usb_dev(dev),
				  elandev->cmds[elandev->cmd_idx].response_in,
				  elandev->last_read, response_len, elan_cmd_cb,
				  ssm, elandev->cmd_timeout);
>>>>>>> 871fddf5
	transfer->flags = LIBUSB_TRANSFER_FREE_TRANSFER;
	int r = libusb_submit_transfer(transfer);
	if (r < 0)
		fpi_ssm_mark_aborted(ssm, r);
}

static void elan_run_cmd(struct fpi_ssm *ssm, const struct elan_cmd *cmd,
			 int cmd_timeout)
{
<<<<<<< HEAD
	dbg_buf(cmd->cmd, 2);

	struct fp_img_dev *dev = ssm->priv;
	struct elan_dev *elandev = dev->priv;

	elandev->cmd = cmd;
	if (cmd_timeout != -1)
		elandev->cmd_timeout = cmd_timeout;

	if (cmd->devices != ELAN_ALL_DEV && !(cmd->devices & elandev->dev_type)) {
		fp_dbg("skipping for this device");
		elan_cmd_done(ssm);
		return;
	}
=======
	struct fp_img_dev *dev = fpi_ssm_get_user_data(ssm);
	struct elan_dev *elandev = fpi_imgdev_get_user_data(dev);

	G_DEBUG_HERE();
>>>>>>> 871fddf5

	struct libusb_transfer *transfer = libusb_alloc_transfer(0);
	if (!transfer) {
		fpi_ssm_mark_aborted(ssm, -ENOMEM);
		return;
	}
	elandev->cur_transfer = transfer;

<<<<<<< HEAD
	libusb_fill_bulk_transfer(transfer, dev->udev, ELAN_EP_CMD_OUT,
				  cmd->cmd, ELAN_CMD_LEN, elan_cmd_cb, ssm,
=======
	libusb_fill_bulk_transfer(transfer, fpi_imgdev_get_usb_dev(dev), ELAN_EP_CMD_OUT,
				  (unsigned char *)elandev->cmds[elandev->
								 cmd_idx].cmd,
				  ELAN_CMD_LEN, elan_cmd_cb, ssm,
>>>>>>> 871fddf5
				  elandev->cmd_timeout);
	transfer->flags = LIBUSB_TRANSFER_FREE_TRANSFER;
	int r = libusb_submit_transfer(transfer);
	if (r < 0)
		fpi_ssm_mark_aborted(ssm, r);
<<<<<<< HEAD
=======

}

static void elan_run_cmds(struct fpi_ssm *ssm, const struct elan_cmd *cmds,
			  size_t cmds_len, int cmd_timeout)
{
	struct fp_img_dev *dev = fpi_ssm_get_user_data(ssm);
	struct elan_dev *elandev = fpi_imgdev_get_user_data(dev);

	G_DEBUG_HERE();

	elandev->cmds = cmds;
	elandev->cmds_len = cmds_len;
	elandev->cmd_idx = 0;
	if (cmd_timeout != -1)
		elandev->cmd_timeout = cmd_timeout;
	elan_run_next_cmd(ssm);
>>>>>>> 871fddf5
}

enum deactivate_states {
	DEACTIVATE,
	DEACTIVATE_NUM_STATES,
};

static void deactivate_run_state(struct fpi_ssm *ssm)
{
<<<<<<< HEAD
	fp_dbg("");

	switch (ssm->cur_state) {
=======
	switch (fpi_ssm_get_cur_state(ssm)) {
>>>>>>> 871fddf5
	case DEACTIVATE:
		elan_run_cmd(ssm, &stop_cmd, ELAN_CMD_TIMEOUT);
		break;
	}
}

static void deactivate_complete(struct fpi_ssm *ssm)
{
<<<<<<< HEAD
	fp_dbg("");

	struct fp_img_dev *dev = ssm->priv;
=======
	struct fp_img_dev *dev = fpi_ssm_get_user_data(ssm);
>>>>>>> 871fddf5

	fpi_imgdev_deactivate_complete(dev);
}

static void elan_deactivate(struct fp_img_dev *dev)
{
<<<<<<< HEAD
	fp_dbg("");
=======
	struct elan_dev *elandev = fpi_imgdev_get_user_data(dev);

	G_DEBUG_HERE();
>>>>>>> 871fddf5

	struct elan_dev *elandev = dev->priv;

	elan_dev_reset(elandev);

<<<<<<< HEAD
	struct fpi_ssm *ssm =
	    fpi_ssm_new(dev->dev, deactivate_run_state, DEACTIVATE_NUM_STATES);
	ssm->priv = dev;
=======
	struct fpi_ssm *ssm = fpi_ssm_new(fpi_imgdev_get_dev(dev), elan_deactivate_run_state,
					  DEACTIVATE_NUM_STATES);
	fpi_ssm_set_user_data(ssm, dev);
>>>>>>> 871fddf5
	fpi_ssm_start(ssm, deactivate_complete);
}

enum capture_states {
	CAPTURE_LED_ON,
	CAPTURE_WAIT_FINGER,
	CAPTURE_READ_DATA,
	CAPTURE_CHECK_ENOUGH_FRAMES,
	CAPTURE_NUM_STATES,
};

static void capture_run_state(struct fpi_ssm *ssm)
{
<<<<<<< HEAD
	struct fp_img_dev *dev = ssm->priv;
	struct elan_dev *elandev = dev->priv;
	int r;

	switch (ssm->cur_state) {
	case CAPTURE_LED_ON:
		elan_run_cmd(ssm, &led_on_cmd, ELAN_CMD_TIMEOUT);
=======
	struct fp_img_dev *dev = fpi_ssm_get_user_data(ssm);
	struct elan_dev *elandev = fpi_imgdev_get_user_data(dev);

	switch (fpi_ssm_get_cur_state(ssm)) {
	case CAPTURE_START:
		elan_run_cmds(ssm, capture_start_cmds, capture_start_cmds_len,
			      ELAN_CMD_TIMEOUT);
>>>>>>> 871fddf5
		break;
	case CAPTURE_WAIT_FINGER:
		elan_run_cmd(ssm, &pre_scan_cmd, -1);
		break;
	case CAPTURE_READ_DATA:
		/* 0x55 - finger present
		 * 0xff - device not calibrated (probably) */
		if (elandev->last_read && elandev->last_read[0] == 0x55) {
			if (elandev->dev_state == IMGDEV_STATE_AWAIT_FINGER_ON)
				fpi_imgdev_report_finger_status(dev, TRUE);
			elan_run_cmd(ssm, &get_image_cmd, ELAN_CMD_TIMEOUT);
		} else
			fpi_ssm_mark_aborted(ssm, -EBADMSG);
		break;
	case CAPTURE_CHECK_ENOUGH_FRAMES:
		r = elan_save_img_frame(elandev);
		if (r < 0)
			fpi_ssm_mark_aborted(ssm, r);
		else if (elandev->num_frames < ELAN_MAX_FRAMES) {
			/* quickly stop if finger is removed */
			elandev->cmd_timeout = ELAN_FINGER_TIMEOUT;
			fpi_ssm_jump_to_state(ssm, CAPTURE_WAIT_FINGER);
		} else {
			fpi_ssm_next_state(ssm);
		}
		break;
	}
}

static void capture_complete(struct fpi_ssm *ssm)
{
<<<<<<< HEAD
	fp_dbg("");

	struct fp_img_dev *dev = ssm->priv;
	struct elan_dev *elandev = dev->priv;

	if (ssm->error == -ECANCELED) {
		fpi_ssm_free(ssm);
		return;
	}

	/* either max frames captured or timed out waiting for the next frame */
	if (!ssm->error
	    || (ssm->error == -ETIMEDOUT
		&& ssm->cur_state == CAPTURE_WAIT_FINGER))
		if (elandev->num_frames >= ELAN_MIN_FRAMES)
=======
	struct fp_img_dev *dev = fpi_ssm_get_user_data(ssm);
	struct elan_dev *elandev = fpi_imgdev_get_user_data(dev);

	G_DEBUG_HERE();

	if (elandev->deactivating)
		elan_deactivate(dev);

	/* either max frames captured or timed out waiting for the next frame */
	else if (!fpi_ssm_get_error(ssm)
		 || (fpi_ssm_get_error(ssm) == -ETIMEDOUT
		     && fpi_ssm_get_cur_state(ssm) == CAPTURE_WAIT_FINGER))
		if (elandev->num_frames >= ELAN_MIN_FRAMES) {
>>>>>>> 871fddf5
			elan_submit_image(dev);
		else {
			fp_dbg("swipe too short: want >= %d frames, got %d",
			       ELAN_MIN_FRAMES, elandev->num_frames);
			fpi_imgdev_abort_scan(dev, FP_VERIFY_RETRY_TOO_SHORT);
		}

	/* other error
	 * It says "...abort_scan" but reporting 1 during verification makes it
	 * successful! */
	else
		fpi_imgdev_abort_scan(dev, ssm->error);

	/* this procedure must be called regardless of outcome because it advances
	 * dev_state to AWAIT_FINGER_ON under the hood... */
	fpi_imgdev_report_finger_status(dev, FALSE);

<<<<<<< HEAD
	/* ...but only on enroll! If verify or identify fails because of short swipe,
	 * we need to do it manually. It feels like libfprint or the application
	 * should know better if they want to retry, but they don't. Unless we've
	 * been asked to deactivate, try to re-enter the capture loop. Since state
	 * change is async, there's still a chance to be deactivated by another
	 * pending event. */
	if (elandev->dev_state_next != IMGDEV_STATE_INACTIVE)
		dev_change_state(dev, IMGDEV_STATE_AWAIT_FINGER_ON);
=======
	/* When enrolling the lib won't restart the capture after a stage has
	 * completed, so we need to keep feeding it images till it's had enough.
	 * But after that it can't finalize enrollemnt until this callback exits.
	 * That's why we schedule elan_capture instead of running it directly. */
	if (fpi_dev_get_dev_state(fpi_imgdev_get_dev(dev)) == DEV_STATE_ENROLLING
	    && !fpi_timeout_add(10, elan_capture_async, dev))
		fpi_imgdev_session_error(dev, -ETIME);
>>>>>>> 871fddf5

	fpi_ssm_free(ssm);
}

static void elan_capture(struct fp_img_dev *dev)
{
<<<<<<< HEAD
	fp_dbg("");
=======
	struct elan_dev *elandev = fpi_imgdev_get_user_data(dev);

	G_DEBUG_HERE();
>>>>>>> 871fddf5

	struct elan_dev *elandev = dev->priv;

	elan_dev_reset(elandev);
	struct fpi_ssm *ssm =
<<<<<<< HEAD
	    fpi_ssm_new(dev->dev, capture_run_state, CAPTURE_NUM_STATES);
	ssm->priv = dev;
=======
	    fpi_ssm_new(fpi_imgdev_get_dev(dev), elan_capture_run_state, CAPTURE_NUM_STATES);
	fpi_ssm_set_user_data(ssm, dev);
>>>>>>> 871fddf5
	fpi_ssm_start(ssm, capture_complete);
}

static void fpi_ssm_next_state_async(void *data)
{
	fpi_ssm_next_state((struct fpi_ssm *)data);
}

/* this function needs to have elandev->background and elandev->last_read to be
 * the calibration mean */
static int elan_need_calibration(struct elan_dev *elandev)
{
	fp_dbg("");

	unsigned short calib_mean =
	    elandev->last_read[0] * 0xff + elandev->last_read[1];
	unsigned int bg_mean = 0, delta;
	unsigned int frame_size = elandev->frame_width * elandev->frame_height;

	for (int i = 0; i < frame_size; i++)
		bg_mean += elandev->background[i];
	bg_mean /= frame_size;

	delta =
	    bg_mean > calib_mean ? bg_mean - calib_mean : calib_mean - bg_mean;

	fp_dbg("calibration mean: %d, bg mean: %d, delta: %d", calib_mean,
	       bg_mean, delta);

	return delta > ELAN_CALIBRATION_MAX_DELTA ? 1 : 0;
}

enum calibrate_states {
	CALIBRATE_GET_BACKGROUND,
	CALIBRATE_SAVE_BACKGROUND,
	CALIBRATE_GET_MEAN,
	CALIBRATE_CHECK_NEEDED,
	CALIBRATE_GET_STATUS,
	CALIBRATE_CHECK_STATUS,
	CALIBRATE_REPEAT_STATUS,
	CALIBRATE_NUM_STATES,
};

static void calibrate_run_state(struct fpi_ssm *ssm)
{
<<<<<<< HEAD
	struct fp_img_dev *dev = ssm->priv;
	struct elan_dev *elandev = dev->priv;

	switch (ssm->cur_state) {
	case CALIBRATE_GET_BACKGROUND:
		elan_run_cmd(ssm, &get_image_cmd, ELAN_CMD_TIMEOUT);
		break;
	case CALIBRATE_SAVE_BACKGROUND:
		elan_save_background(elandev);
		if (elandev->fw_ver < ELAN_MIN_CALIBRATION_FW) {
			fp_dbg("FW does not support calibration");
			fpi_ssm_mark_completed(ssm);
		} else
			fpi_ssm_next_state(ssm);
		break;
	case CALIBRATE_GET_MEAN:
		elan_run_cmd(ssm, &get_calib_mean_cmd, ELAN_CMD_TIMEOUT);
		break;
	case CALIBRATE_CHECK_NEEDED:
		if (elan_need_calibration(elandev)) {
			elandev->calib_status = 0;
			fpi_ssm_next_state(ssm);
		} else
			fpi_ssm_mark_completed(ssm);
=======
	switch (fpi_ssm_get_cur_state(ssm)) {
	case CALIBRATE_START_1:
	case CALIBRATE_START_2:
		elan_run_cmds(ssm, calibrate_start_cmds,
			      calibrate_start_cmds_len, ELAN_CMD_TIMEOUT);
>>>>>>> 871fddf5
		break;
	case CALIBRATE_GET_STATUS:
		elandev->calib_atts_left -= 1;
		if (elandev->calib_atts_left)
			elan_run_cmd(ssm, &get_calib_status_cmd,
				     ELAN_CMD_TIMEOUT);
		else {
			fp_dbg("calibration failed");
			fpi_ssm_mark_aborted(ssm, -1);
		}
		break;
	case CALIBRATE_CHECK_STATUS:
		/* 0x01 - retry, 0x03 - ok
		 * It appears that when reading the response soon after 0x4023 the device
		 * can return 0x03, and only after some time (up to 100 ms) the response
		 * changes to 0x01. It stays that way for some time and then changes back
		 * to 0x03. Because of this we don't just expect 0x03, we want to see 0x01
		 * first. This is to make sure that a full calibration loop has completed */
		fp_dbg("calibration status: 0x%02x", elandev->last_read[0]);
		if (elandev->calib_status == 0x01
		    && elandev->last_read[0] == 0x03) {
			elandev->calib_status = 0x03;
			fpi_ssm_jump_to_state(ssm, CALIBRATE_GET_BACKGROUND);
		} else {
			if (elandev->calib_status == 0x00
			    && elandev->last_read[0] == 0x01)
				elandev->calib_status = 0x01;
			if (!fpi_timeout_add(50, fpi_ssm_next_state_async, ssm))
				fpi_ssm_mark_aborted(ssm, -ETIME);
		}
		break;
	case CALIBRATE_REPEAT_STATUS:
		fpi_ssm_jump_to_state(ssm, CALIBRATE_GET_STATUS);
		break;
	}
}

static void calibrate_complete(struct fpi_ssm *ssm)
{
<<<<<<< HEAD
	fp_dbg("");

	struct fp_img_dev *dev = ssm->priv;

	if (ssm->error != -ECANCELED)
		fpi_imgdev_activate_complete(dev, ssm->error);

=======
	struct fp_img_dev *dev = fpi_ssm_get_user_data(ssm);
	struct elan_dev *elandev = fpi_imgdev_get_user_data(dev);

	G_DEBUG_HERE();

	if (elandev->deactivating)
		elan_deactivate(dev);
	else if (fpi_ssm_get_error(ssm))
		fpi_imgdev_session_error(dev, fpi_ssm_get_error(ssm));
	else {
		fpi_imgdev_activate_complete(dev, fpi_ssm_get_error(ssm));
		elan_capture(dev);
	}
>>>>>>> 871fddf5
	fpi_ssm_free(ssm);
}

static void elan_calibrate(struct fp_img_dev *dev)
{
<<<<<<< HEAD
	fp_dbg("");
=======
	struct elan_dev *elandev = fpi_imgdev_get_user_data(dev);

	G_DEBUG_HERE();
>>>>>>> 871fddf5

	struct elan_dev *elandev = dev->priv;

	elan_dev_reset(elandev);
<<<<<<< HEAD
	elandev->calib_atts_left = ELAN_CALIBRATION_ATTEMPTS;

	struct fpi_ssm *ssm = fpi_ssm_new(dev->dev, calibrate_run_state,
=======
	struct fpi_ssm *ssm = fpi_ssm_new(fpi_imgdev_get_dev(dev), elan_calibrate_run_state,
>>>>>>> 871fddf5
					  CALIBRATE_NUM_STATES);
	fpi_ssm_set_user_data(ssm, dev);
	fpi_ssm_start(ssm, calibrate_complete);
}

enum activate_states {
	ACTIVATE_GET_FW_VER,
	ACTIVATE_SET_FW_VER,
	ACTIVATE_GET_SENSOR_DIM,
	ACTIVATE_SET_SENSOR_DIM,
	ACTIVATE_CMD_1,
	ACTIVATE_NUM_STATES,
};

static void activate_run_state(struct fpi_ssm *ssm)
{
	struct fp_img_dev *dev = fpi_ssm_get_user_data(ssm);
	struct elan_dev *elandev = fpi_imgdev_get_user_data(dev);

<<<<<<< HEAD
	switch (ssm->cur_state) {
	case ACTIVATE_GET_FW_VER:
		elan_run_cmd(ssm, &get_fw_ver_cmd, ELAN_CMD_TIMEOUT);
		break;
	case ACTIVATE_SET_FW_VER:
		elandev->fw_ver =
		    (elandev->last_read[0] << 8 | elandev->last_read[1]);
		fp_dbg("FW ver 0x%04hx", elandev->fw_ver);
		fpi_ssm_next_state(ssm);
		break;
=======
	switch (fpi_ssm_get_cur_state(ssm)) {
>>>>>>> 871fddf5
	case ACTIVATE_GET_SENSOR_DIM:
		elan_run_cmd(ssm, &get_sensor_dim_cmd, ELAN_CMD_TIMEOUT);
		break;
	case ACTIVATE_SET_SENSOR_DIM:
		/* see elan_save_frame for details */
		if (elandev->dev_type & ELAN_NOT_ROTATED) {
			elandev->frame_width = elandev->last_read[0];
			elandev->frame_height = elandev->raw_frame_height =
			    elandev->last_read[2];
		} else {
			elandev->frame_width = elandev->last_read[2];
			elandev->frame_height = elandev->raw_frame_height =
			    elandev->last_read[0];
		}
		if (elandev->frame_height > ELAN_MAX_FRAME_HEIGHT)
			elandev->frame_height = ELAN_MAX_FRAME_HEIGHT;
		fp_dbg("sensor dimensions, WxH: %dx%d", elandev->frame_width,
		       elandev->raw_frame_height);
		fpi_ssm_next_state(ssm);
		break;
	case ACTIVATE_CMD_1:
		/* TODO: find out what this does, if we need it */
		elan_run_cmd(ssm, &activate_cmd_1, ELAN_CMD_TIMEOUT);
		break;
	}
}

static void activate_complete(struct fpi_ssm *ssm)
{
<<<<<<< HEAD
	fp_dbg("");

	struct fp_img_dev *dev = ssm->priv;

	if (ssm->error != -ECANCELED) {
		if (ssm->error)
			fpi_imgdev_activate_complete(dev, ssm->error);
		else
			elan_calibrate(dev);
	}

=======
	struct fp_img_dev *dev = fpi_ssm_get_user_data(ssm);
	struct elan_dev *elandev = fpi_imgdev_get_user_data(dev);

	G_DEBUG_HERE();

	if (elandev->deactivating)
		elan_deactivate(dev);
	else if (fpi_ssm_get_error(ssm))
		fpi_imgdev_session_error(dev, fpi_ssm_get_error(ssm));
	else
		elan_calibrate(dev);
>>>>>>> 871fddf5
	fpi_ssm_free(ssm);
}

static void elan_activate(struct fp_img_dev *dev)
{
<<<<<<< HEAD
	fp_dbg("");
=======
	struct elan_dev *elandev = fpi_imgdev_get_user_data(dev);

	G_DEBUG_HERE();
>>>>>>> 871fddf5

	struct elan_dev *elandev = dev->priv;
	elan_dev_reset(elandev);

	struct fpi_ssm *ssm =
<<<<<<< HEAD
	    fpi_ssm_new(dev->dev, activate_run_state, ACTIVATE_NUM_STATES);
	ssm->priv = dev;
=======
	    fpi_ssm_new(fpi_imgdev_get_dev(dev), elan_activate_run_state, ACTIVATE_NUM_STATES);
	fpi_ssm_set_user_data(ssm, dev);
>>>>>>> 871fddf5
	fpi_ssm_start(ssm, activate_complete);
}

static int dev_init(struct fp_img_dev *dev, unsigned long driver_data)
{
<<<<<<< HEAD
	fp_dbg("");

	struct elan_dev *elandev;

	int r = libusb_claim_interface(dev->udev, 0);
=======
	struct elan_dev *elandev;
	int r;

	G_DEBUG_HERE();

	r = libusb_claim_interface(fpi_imgdev_get_usb_dev(dev), 0);
>>>>>>> 871fddf5
	if (r < 0) {
		fp_err("could not claim interface 0: %s", libusb_error_name(r));
		return r;
	}

<<<<<<< HEAD
	dev->priv = elandev = g_malloc0(sizeof(struct elan_dev));
	elandev->dev_type = driver_data;
	elandev->background = NULL;
	elandev->process_frame = elan_process_frame_thirds;

	switch (driver_data) {
	case ELAN_0907:
		elandev->process_frame = elan_process_frame_linear;
		break;
	}

=======
	elandev = g_malloc0(sizeof(struct elan_dev));
	fpi_imgdev_set_user_data(dev, elandev);
>>>>>>> 871fddf5
	fpi_imgdev_open_complete(dev, 0);
	return 0;
}

static void dev_deinit(struct fp_img_dev *dev)
{
<<<<<<< HEAD
	fp_dbg("");
=======
	struct elan_dev *elandev = fpi_imgdev_get_user_data(dev);

	G_DEBUG_HERE();
>>>>>>> 871fddf5

	struct elan_dev *elandev = dev->priv;

	elan_dev_reset(elandev);
	g_free(elandev->background);
	g_free(elandev);
	libusb_release_interface(fpi_imgdev_get_usb_dev(dev), 0);
	fpi_imgdev_close_complete(dev);
}

static int dev_activate(struct fp_img_dev *dev, enum fp_imgdev_state state)
{
	fp_dbg("");
	elan_activate(dev);
	return 0;
}

static void elan_change_state(struct fp_img_dev *dev)
{
<<<<<<< HEAD
	struct elan_dev *elandev = dev->priv;
	enum fp_imgdev_state next_state = elandev->dev_state_next;

	if (elandev->dev_state == next_state) {
		fp_dbg("already in %d", next_state);
		return;
	} else
		fp_dbg("changing to %d", next_state);

	switch (next_state) {
	case IMGDEV_STATE_INACTIVE:
		if (elandev->cur_transfer)
			/* deactivation will complete in transfer callback */
			libusb_cancel_transfer(elandev->cur_transfer);
		else
			elan_deactivate(dev);
		break;
	case IMGDEV_STATE_AWAIT_FINGER_ON:
		/* activation completed or another enroll stage started */
		elan_capture(dev);
		break;
	case IMGDEV_STATE_CAPTURE:
	case IMGDEV_STATE_AWAIT_FINGER_OFF:
		break;
	}
=======
	struct elan_dev *elandev = fpi_imgdev_get_user_data(dev);

	G_DEBUG_HERE();
>>>>>>> 871fddf5

	elandev->dev_state = next_state;
}

static void elan_change_state_async(void *data)
{
	elan_change_state((struct fp_img_dev *)data);
}

<<<<<<< HEAD
static int dev_change_state(struct fp_img_dev *dev, enum fp_imgdev_state state)
{
	fp_dbg("%d", state);

	struct elan_dev *elandev = dev->priv;

	switch (state) {
	case IMGDEV_STATE_INACTIVE:
	case IMGDEV_STATE_AWAIT_FINGER_ON:
		/* schedule state change instead of calling it directly to allow all actions
		 * related to the previous state to complete */
		elandev->dev_state_next = state;
		if (!fpi_timeout_add(10, elan_change_state_async, dev)) {
			fpi_imgdev_session_error(dev, -ETIME);
			return -ETIME;
		}
		break;
	case IMGDEV_STATE_CAPTURE:
	case IMGDEV_STATE_AWAIT_FINGER_OFF:
		/* TODO MAYBE: split capture ssm into smaller ssms and use these states */
		elandev->dev_state = state;
		elandev->dev_state_next = state;
		break;
	default:
		fp_err("unrecognized state %d", state);
		fpi_imgdev_session_error(dev, -EINVAL);
		return -EINVAL;
	}

	/* as of time of writing libfprint never checks the return value */
	return 0;
}

static void dev_deactivate(struct fp_img_dev *dev)
{
	fp_dbg("");

	dev_change_state(dev, IMGDEV_STATE_INACTIVE);
}
=======
static const struct usb_id id_table[] = {
	{.vendor = 0x04f3,.product = 0x0907},
	{.vendor = 0x04f3,.product = 0x0c26},
	{0, 0, 0,},
};
>>>>>>> 871fddf5

struct fp_img_driver elan_driver = {
	.driver = {
		   .id = ELAN_ID,
		   .name = FP_COMPONENT,
		   .full_name = "ElanTech Fingerprint Sensor",
		   .id_table = elan_id_table,
		   .scan_type = FP_SCAN_TYPE_SWIPE,
		   },
	.flags = 0,

	.bz3_threshold = 24,

	.open = dev_init,
	.close = dev_deinit,
	.activate = dev_activate,
	.deactivate = dev_deactivate,
	.change_state = dev_change_state,
};<|MERGE_RESOLUTION|>--- conflicted
+++ resolved
@@ -38,17 +38,7 @@
 
 #define FP_COMPONENT "elan"
 
-<<<<<<< HEAD
-#include <errno.h>
-#include <libusb.h>
-#include <assembling.h>
-#include <fp_internal.h>
-#include <fprint.h>
-#include <stdlib.h>
-
-=======
 #include "drivers_api.h"
->>>>>>> 871fddf5
 #include "elan.h"
 
 #define dbg_buf(buf, len)                                     \
@@ -127,17 +117,7 @@
 
 static void elan_save_frame(struct elan_dev *elandev, unsigned short *frame)
 {
-<<<<<<< HEAD
-	fp_dbg("");
-=======
-	struct elan_dev *elandev = fpi_imgdev_get_user_data(dev);
-	unsigned char raw_height = elandev->frame_width;
-	unsigned char raw_width = elandev->raw_frame_width;
-	unsigned short *frame =
-	    g_malloc(elandev->frame_width * elandev->frame_height * 2);
-
-	G_DEBUG_HERE();
->>>>>>> 871fddf5
+	G_DEBUG_HERE();
 
 	/* so far 3 types of readers by sensor dimensions and orientation have been
 	 * seen in the wild:
@@ -173,7 +153,7 @@
 
 static void elan_save_background(struct elan_dev *elandev)
 {
-	fp_dbg("");
+	G_DEBUG_HERE();
 
 	g_free(elandev->background);
 	elandev->background =
@@ -219,7 +199,7 @@
  */
 static int elan_save_img_frame(struct elan_dev *elandev)
 {
-	fp_dbg("");
+	G_DEBUG_HERE();
 
 	unsigned int frame_size = elandev->frame_width * elandev->frame_height;
 	unsigned short *frame = g_malloc(frame_size * sizeof(short));
@@ -245,26 +225,16 @@
 	return 0;
 }
 
-<<<<<<< HEAD
 static void elan_process_frame_linear(unsigned short *raw_frame,
 				      GSList ** frames)
-=======
-/* Transform raw sensor data to normalized 8-bit grayscale image. */
-static void elan_process_frame(unsigned short *raw_frame, GSList ** frames)
->>>>>>> 871fddf5
-{
-	fp_dbg("");
+{
+	G_DEBUG_HERE();
 
 	unsigned int frame_size =
 	    assembling_ctx.frame_width * assembling_ctx.frame_height;
 	struct fpi_frame *frame =
 	    g_malloc(frame_size + sizeof(struct fpi_frame));
 
-<<<<<<< HEAD
-=======
-	G_DEBUG_HERE();
-
->>>>>>> 871fddf5
 	unsigned short min = 0xffff, max = 0;
 	for (int i = 0; i < frame_size; i++) {
 		if (raw_frame[i] < min)
@@ -286,7 +256,7 @@
 static void elan_process_frame_thirds(unsigned short *raw_frame,
 				      GSList ** frames)
 {
-	fp_dbg("");
+	G_DEBUG_HERE();
 
 	unsigned int frame_size =
 	    assembling_ctx.frame_width * assembling_ctx.frame_height;
@@ -320,21 +290,12 @@
 
 static void elan_submit_image(struct fp_img_dev *dev)
 {
-<<<<<<< HEAD
-	fp_dbg("");
-
-	struct elan_dev *elandev = dev->priv;
+	struct elan_dev *elandev = fpi_imgdev_get_user_data(dev);
 	GSList *frames = NULL;
 	struct fp_img *img;
 
-=======
-	struct elan_dev *elandev = fpi_imgdev_get_user_data(dev);
-	GSList *frames = NULL;
-	struct fp_img *img;
-
-	G_DEBUG_HERE();
-
->>>>>>> 871fddf5
+	G_DEBUG_HERE();
+
 	for (int i = 0; i < ELAN_SKIP_LAST_FRAMES; i++)
 		elandev->frames = g_slist_next(elandev->frames);
 	elandev->num_frames -= ELAN_SKIP_LAST_FRAMES;
@@ -354,21 +315,8 @@
 
 static void elan_cmd_done(struct fpi_ssm *ssm)
 {
-<<<<<<< HEAD
-	fp_dbg("");
+	G_DEBUG_HERE();
 	fpi_ssm_next_state(ssm);
-=======
-	struct fp_img_dev *dev = fpi_ssm_get_user_data(ssm);
-	struct elan_dev *elandev = fpi_imgdev_get_user_data(dev);
-
-	G_DEBUG_HERE();
-
-	elandev->cmd_idx += 1;
-	if (elandev->cmd_idx < elandev->cmds_len)
-		elan_run_next_cmd(ssm);
-	else
-		fpi_ssm_next_state(ssm);
->>>>>>> 871fddf5
 }
 
 static void elan_cmd_cb(struct libusb_transfer *transfer)
@@ -377,11 +325,6 @@
 	struct fp_img_dev *dev = fpi_ssm_get_user_data(ssm);
 	struct elan_dev *elandev = fpi_imgdev_get_user_data(dev);
 
-<<<<<<< HEAD
-=======
-	G_DEBUG_HERE();
-
->>>>>>> 871fddf5
 	elandev->cur_transfer = NULL;
 
 	switch (transfer->status) {
@@ -397,7 +340,7 @@
 			elan_cmd_done(ssm);
 		} else {
 			/* just finished sending */
-			fp_dbg("");
+			G_DEBUG_HERE();
 			elan_cmd_read(ssm);
 		}
 		break;
@@ -419,11 +362,10 @@
 
 static void elan_cmd_read(struct fpi_ssm *ssm)
 {
-<<<<<<< HEAD
-	fp_dbg("");
-
-	struct fp_img_dev *dev = ssm->priv;
-	struct elan_dev *elandev = dev->priv;
+	G_DEBUG_HERE();
+
+	struct fp_img_dev *dev = fpi_ssm_get_user_data(ssm);
+	struct elan_dev *elandev = fpi_imgdev_get_user_data(dev);
 	int response_len = elandev->cmd->response_len;
 
 	if (elandev->cmd->response_len == ELAN_CMD_SKIP_READ) {
@@ -431,13 +373,6 @@
 		elan_cmd_done(ssm);
 		return;
 	}
-=======
-	struct fp_img_dev *dev = fpi_ssm_get_user_data(ssm);
-	struct elan_dev *elandev = fpi_imgdev_get_user_data(dev);
-	int response_len = elandev->cmds[elandev->cmd_idx].response_len;
-
-	G_DEBUG_HERE();
->>>>>>> 871fddf5
 
 	if (elandev->cmd->cmd == get_image_cmd.cmd)
 		/* raw data has 2-byte "pixels" and the frame is vertical */
@@ -454,89 +389,48 @@
 	g_free(elandev->last_read);
 	elandev->last_read = g_malloc(response_len);
 
-<<<<<<< HEAD
-	libusb_fill_bulk_transfer(transfer, dev->udev,
+	libusb_fill_bulk_transfer(transfer, fpi_imgdev_get_usb_dev(dev),
 				  elandev->cmd->response_in, elandev->last_read,
 				  response_len, elan_cmd_cb, ssm,
-				  elandev->cmd_timeout);
-=======
-	libusb_fill_bulk_transfer(transfer, fpi_imgdev_get_usb_dev(dev),
-				  elandev->cmds[elandev->cmd_idx].response_in,
-				  elandev->last_read, response_len, elan_cmd_cb,
-				  ssm, elandev->cmd_timeout);
->>>>>>> 871fddf5
-	transfer->flags = LIBUSB_TRANSFER_FREE_TRANSFER;
-	int r = libusb_submit_transfer(transfer);
-	if (r < 0)
-		fpi_ssm_mark_aborted(ssm, r);
-}
-
-static void elan_run_cmd(struct fpi_ssm *ssm, const struct elan_cmd *cmd,
-			 int cmd_timeout)
-{
-<<<<<<< HEAD
-	dbg_buf(cmd->cmd, 2);
-
-	struct fp_img_dev *dev = ssm->priv;
-	struct elan_dev *elandev = dev->priv;
-
-	elandev->cmd = cmd;
-	if (cmd_timeout != -1)
-		elandev->cmd_timeout = cmd_timeout;
-
-	if (cmd->devices != ELAN_ALL_DEV && !(cmd->devices & elandev->dev_type)) {
-		fp_dbg("skipping for this device");
-		elan_cmd_done(ssm);
-		return;
-	}
-=======
-	struct fp_img_dev *dev = fpi_ssm_get_user_data(ssm);
-	struct elan_dev *elandev = fpi_imgdev_get_user_data(dev);
-
-	G_DEBUG_HERE();
->>>>>>> 871fddf5
-
-	struct libusb_transfer *transfer = libusb_alloc_transfer(0);
-	if (!transfer) {
-		fpi_ssm_mark_aborted(ssm, -ENOMEM);
-		return;
-	}
-	elandev->cur_transfer = transfer;
-
-<<<<<<< HEAD
-	libusb_fill_bulk_transfer(transfer, dev->udev, ELAN_EP_CMD_OUT,
-				  cmd->cmd, ELAN_CMD_LEN, elan_cmd_cb, ssm,
-=======
-	libusb_fill_bulk_transfer(transfer, fpi_imgdev_get_usb_dev(dev), ELAN_EP_CMD_OUT,
-				  (unsigned char *)elandev->cmds[elandev->
-								 cmd_idx].cmd,
-				  ELAN_CMD_LEN, elan_cmd_cb, ssm,
->>>>>>> 871fddf5
 				  elandev->cmd_timeout);
 	transfer->flags = LIBUSB_TRANSFER_FREE_TRANSFER;
 	int r = libusb_submit_transfer(transfer);
 	if (r < 0)
 		fpi_ssm_mark_aborted(ssm, r);
-<<<<<<< HEAD
-=======
-
-}
-
-static void elan_run_cmds(struct fpi_ssm *ssm, const struct elan_cmd *cmds,
-			  size_t cmds_len, int cmd_timeout)
-{
+}
+
+static void elan_run_cmd(struct fpi_ssm *ssm, const struct elan_cmd *cmd,
+			 int cmd_timeout)
+{
+	dbg_buf(cmd->cmd, 2);
+
 	struct fp_img_dev *dev = fpi_ssm_get_user_data(ssm);
 	struct elan_dev *elandev = fpi_imgdev_get_user_data(dev);
 
-	G_DEBUG_HERE();
-
-	elandev->cmds = cmds;
-	elandev->cmds_len = cmds_len;
-	elandev->cmd_idx = 0;
+	elandev->cmd = cmd;
 	if (cmd_timeout != -1)
 		elandev->cmd_timeout = cmd_timeout;
-	elan_run_next_cmd(ssm);
->>>>>>> 871fddf5
+
+	if (cmd->devices != ELAN_ALL_DEV && !(cmd->devices & elandev->dev_type)) {
+		fp_dbg("skipping for this device");
+		elan_cmd_done(ssm);
+		return;
+	}
+
+	struct libusb_transfer *transfer = libusb_alloc_transfer(0);
+	if (!transfer) {
+		fpi_ssm_mark_aborted(ssm, -ENOMEM);
+		return;
+	}
+	elandev->cur_transfer = transfer;
+
+	libusb_fill_bulk_transfer(transfer, fpi_imgdev_get_usb_dev(dev),
+				  ELAN_EP_CMD_OUT, cmd->cmd, ELAN_CMD_LEN,
+				  elan_cmd_cb, ssm, elandev->cmd_timeout);
+	transfer->flags = LIBUSB_TRANSFER_FREE_TRANSFER;
+	int r = libusb_submit_transfer(transfer);
+	if (r < 0)
+		fpi_ssm_mark_aborted(ssm, r);
 }
 
 enum deactivate_states {
@@ -546,13 +440,9 @@
 
 static void deactivate_run_state(struct fpi_ssm *ssm)
 {
-<<<<<<< HEAD
-	fp_dbg("");
-
-	switch (ssm->cur_state) {
-=======
+	G_DEBUG_HERE();
+
 	switch (fpi_ssm_get_cur_state(ssm)) {
->>>>>>> 871fddf5
 	case DEACTIVATE:
 		elan_run_cmd(ssm, &stop_cmd, ELAN_CMD_TIMEOUT);
 		break;
@@ -561,40 +451,25 @@
 
 static void deactivate_complete(struct fpi_ssm *ssm)
 {
-<<<<<<< HEAD
-	fp_dbg("");
-
-	struct fp_img_dev *dev = ssm->priv;
-=======
+	G_DEBUG_HERE();
+
 	struct fp_img_dev *dev = fpi_ssm_get_user_data(ssm);
->>>>>>> 871fddf5
 
 	fpi_imgdev_deactivate_complete(dev);
 }
 
 static void elan_deactivate(struct fp_img_dev *dev)
 {
-<<<<<<< HEAD
-	fp_dbg("");
-=======
-	struct elan_dev *elandev = fpi_imgdev_get_user_data(dev);
-
-	G_DEBUG_HERE();
->>>>>>> 871fddf5
-
-	struct elan_dev *elandev = dev->priv;
+	G_DEBUG_HERE();
+
+	struct elan_dev *elandev = fpi_imgdev_get_user_data(dev);
 
 	elan_dev_reset(elandev);
 
-<<<<<<< HEAD
 	struct fpi_ssm *ssm =
-	    fpi_ssm_new(dev->dev, deactivate_run_state, DEACTIVATE_NUM_STATES);
-	ssm->priv = dev;
-=======
-	struct fpi_ssm *ssm = fpi_ssm_new(fpi_imgdev_get_dev(dev), elan_deactivate_run_state,
-					  DEACTIVATE_NUM_STATES);
+	    fpi_ssm_new(fpi_imgdev_get_dev(dev), deactivate_run_state,
+			DEACTIVATE_NUM_STATES);
 	fpi_ssm_set_user_data(ssm, dev);
->>>>>>> 871fddf5
 	fpi_ssm_start(ssm, deactivate_complete);
 }
 
@@ -608,23 +483,13 @@
 
 static void capture_run_state(struct fpi_ssm *ssm)
 {
-<<<<<<< HEAD
-	struct fp_img_dev *dev = ssm->priv;
-	struct elan_dev *elandev = dev->priv;
+	struct fp_img_dev *dev = fpi_ssm_get_user_data(ssm);
+	struct elan_dev *elandev = fpi_imgdev_get_user_data(dev);
 	int r;
 
-	switch (ssm->cur_state) {
+	switch (fpi_ssm_get_cur_state(ssm)) {
 	case CAPTURE_LED_ON:
 		elan_run_cmd(ssm, &led_on_cmd, ELAN_CMD_TIMEOUT);
-=======
-	struct fp_img_dev *dev = fpi_ssm_get_user_data(ssm);
-	struct elan_dev *elandev = fpi_imgdev_get_user_data(dev);
-
-	switch (fpi_ssm_get_cur_state(ssm)) {
-	case CAPTURE_START:
-		elan_run_cmds(ssm, capture_start_cmds, capture_start_cmds_len,
-			      ELAN_CMD_TIMEOUT);
->>>>>>> 871fddf5
 		break;
 	case CAPTURE_WAIT_FINGER:
 		elan_run_cmd(ssm, &pre_scan_cmd, -1);
@@ -656,41 +521,26 @@
 
 static void capture_complete(struct fpi_ssm *ssm)
 {
-<<<<<<< HEAD
-	fp_dbg("");
-
-	struct fp_img_dev *dev = ssm->priv;
-	struct elan_dev *elandev = dev->priv;
-
-	if (ssm->error == -ECANCELED) {
+	G_DEBUG_HERE();
+
+	struct fp_img_dev *dev = fpi_ssm_get_user_data(ssm);
+	struct elan_dev *elandev = fpi_imgdev_get_user_data(dev);
+	int error = fpi_ssm_get_error(ssm);
+	int state = fpi_ssm_get_cur_state(ssm);
+	int num_frames = elandev->num_frames;
+
+	if (error == -ECANCELED) {
 		fpi_ssm_free(ssm);
 		return;
 	}
 
 	/* either max frames captured or timed out waiting for the next frame */
-	if (!ssm->error
-	    || (ssm->error == -ETIMEDOUT
-		&& ssm->cur_state == CAPTURE_WAIT_FINGER))
-		if (elandev->num_frames >= ELAN_MIN_FRAMES)
-=======
-	struct fp_img_dev *dev = fpi_ssm_get_user_data(ssm);
-	struct elan_dev *elandev = fpi_imgdev_get_user_data(dev);
-
-	G_DEBUG_HERE();
-
-	if (elandev->deactivating)
-		elan_deactivate(dev);
-
-	/* either max frames captured or timed out waiting for the next frame */
-	else if (!fpi_ssm_get_error(ssm)
-		 || (fpi_ssm_get_error(ssm) == -ETIMEDOUT
-		     && fpi_ssm_get_cur_state(ssm) == CAPTURE_WAIT_FINGER))
-		if (elandev->num_frames >= ELAN_MIN_FRAMES) {
->>>>>>> 871fddf5
+	if (!error || (error == -ETIMEDOUT && state == CAPTURE_WAIT_FINGER))
+		if (num_frames >= ELAN_MIN_FRAMES)
 			elan_submit_image(dev);
 		else {
 			fp_dbg("swipe too short: want >= %d frames, got %d",
-			       ELAN_MIN_FRAMES, elandev->num_frames);
+			       ELAN_MIN_FRAMES, num_frames);
 			fpi_imgdev_abort_scan(dev, FP_VERIFY_RETRY_TOO_SHORT);
 		}
 
@@ -698,13 +548,12 @@
 	 * It says "...abort_scan" but reporting 1 during verification makes it
 	 * successful! */
 	else
-		fpi_imgdev_abort_scan(dev, ssm->error);
+		fpi_imgdev_abort_scan(dev, error);
 
 	/* this procedure must be called regardless of outcome because it advances
 	 * dev_state to AWAIT_FINGER_ON under the hood... */
 	fpi_imgdev_report_finger_status(dev, FALSE);
 
-<<<<<<< HEAD
 	/* ...but only on enroll! If verify or identify fails because of short swipe,
 	 * we need to do it manually. It feels like libfprint or the application
 	 * should know better if they want to retry, but they don't. Unless we've
@@ -713,40 +562,21 @@
 	 * pending event. */
 	if (elandev->dev_state_next != IMGDEV_STATE_INACTIVE)
 		dev_change_state(dev, IMGDEV_STATE_AWAIT_FINGER_ON);
-=======
-	/* When enrolling the lib won't restart the capture after a stage has
-	 * completed, so we need to keep feeding it images till it's had enough.
-	 * But after that it can't finalize enrollemnt until this callback exits.
-	 * That's why we schedule elan_capture instead of running it directly. */
-	if (fpi_dev_get_dev_state(fpi_imgdev_get_dev(dev)) == DEV_STATE_ENROLLING
-	    && !fpi_timeout_add(10, elan_capture_async, dev))
-		fpi_imgdev_session_error(dev, -ETIME);
->>>>>>> 871fddf5
 
 	fpi_ssm_free(ssm);
 }
 
 static void elan_capture(struct fp_img_dev *dev)
 {
-<<<<<<< HEAD
-	fp_dbg("");
-=======
-	struct elan_dev *elandev = fpi_imgdev_get_user_data(dev);
-
-	G_DEBUG_HERE();
->>>>>>> 871fddf5
-
-	struct elan_dev *elandev = dev->priv;
+	G_DEBUG_HERE();
+
+	struct elan_dev *elandev = fpi_imgdev_get_user_data(dev);
 
 	elan_dev_reset(elandev);
 	struct fpi_ssm *ssm =
-<<<<<<< HEAD
-	    fpi_ssm_new(dev->dev, capture_run_state, CAPTURE_NUM_STATES);
-	ssm->priv = dev;
-=======
-	    fpi_ssm_new(fpi_imgdev_get_dev(dev), elan_capture_run_state, CAPTURE_NUM_STATES);
+	    fpi_ssm_new(fpi_imgdev_get_dev(dev), capture_run_state,
+			CAPTURE_NUM_STATES);
 	fpi_ssm_set_user_data(ssm, dev);
->>>>>>> 871fddf5
 	fpi_ssm_start(ssm, capture_complete);
 }
 
@@ -759,7 +589,7 @@
  * the calibration mean */
 static int elan_need_calibration(struct elan_dev *elandev)
 {
-	fp_dbg("");
+	G_DEBUG_HERE();
 
 	unsigned short calib_mean =
 	    elandev->last_read[0] * 0xff + elandev->last_read[1];
@@ -792,11 +622,10 @@
 
 static void calibrate_run_state(struct fpi_ssm *ssm)
 {
-<<<<<<< HEAD
-	struct fp_img_dev *dev = ssm->priv;
-	struct elan_dev *elandev = dev->priv;
-
-	switch (ssm->cur_state) {
+	struct fp_img_dev *dev = fpi_ssm_get_user_data(ssm);
+	struct elan_dev *elandev = fpi_imgdev_get_user_data(dev);
+
+	switch (fpi_ssm_get_cur_state(ssm)) {
 	case CALIBRATE_GET_BACKGROUND:
 		elan_run_cmd(ssm, &get_image_cmd, ELAN_CMD_TIMEOUT);
 		break;
@@ -817,13 +646,6 @@
 			fpi_ssm_next_state(ssm);
 		} else
 			fpi_ssm_mark_completed(ssm);
-=======
-	switch (fpi_ssm_get_cur_state(ssm)) {
-	case CALIBRATE_START_1:
-	case CALIBRATE_START_2:
-		elan_run_cmds(ssm, calibrate_start_cmds,
-			      calibrate_start_cmds_len, ELAN_CMD_TIMEOUT);
->>>>>>> 871fddf5
 		break;
 	case CALIBRATE_GET_STATUS:
 		elandev->calib_atts_left -= 1;
@@ -863,53 +685,28 @@
 
 static void calibrate_complete(struct fpi_ssm *ssm)
 {
-<<<<<<< HEAD
-	fp_dbg("");
-
-	struct fp_img_dev *dev = ssm->priv;
-
-	if (ssm->error != -ECANCELED)
-		fpi_imgdev_activate_complete(dev, ssm->error);
-
-=======
+	G_DEBUG_HERE();
+
 	struct fp_img_dev *dev = fpi_ssm_get_user_data(ssm);
-	struct elan_dev *elandev = fpi_imgdev_get_user_data(dev);
-
-	G_DEBUG_HERE();
-
-	if (elandev->deactivating)
-		elan_deactivate(dev);
-	else if (fpi_ssm_get_error(ssm))
-		fpi_imgdev_session_error(dev, fpi_ssm_get_error(ssm));
-	else {
+
+	if (fpi_ssm_get_error(ssm) != -ECANCELED)
 		fpi_imgdev_activate_complete(dev, fpi_ssm_get_error(ssm));
-		elan_capture(dev);
-	}
->>>>>>> 871fddf5
+
 	fpi_ssm_free(ssm);
 }
 
 static void elan_calibrate(struct fp_img_dev *dev)
 {
-<<<<<<< HEAD
-	fp_dbg("");
-=======
-	struct elan_dev *elandev = fpi_imgdev_get_user_data(dev);
-
-	G_DEBUG_HERE();
->>>>>>> 871fddf5
-
-	struct elan_dev *elandev = dev->priv;
+	G_DEBUG_HERE();
+
+	struct elan_dev *elandev = fpi_imgdev_get_user_data(dev);
 
 	elan_dev_reset(elandev);
-<<<<<<< HEAD
 	elandev->calib_atts_left = ELAN_CALIBRATION_ATTEMPTS;
 
-	struct fpi_ssm *ssm = fpi_ssm_new(dev->dev, calibrate_run_state,
-=======
-	struct fpi_ssm *ssm = fpi_ssm_new(fpi_imgdev_get_dev(dev), elan_calibrate_run_state,
->>>>>>> 871fddf5
-					  CALIBRATE_NUM_STATES);
+	struct fpi_ssm *ssm =
+	    fpi_ssm_new(fpi_imgdev_get_dev(dev), calibrate_run_state,
+			CALIBRATE_NUM_STATES);
 	fpi_ssm_set_user_data(ssm, dev);
 	fpi_ssm_start(ssm, calibrate_complete);
 }
@@ -928,8 +725,7 @@
 	struct fp_img_dev *dev = fpi_ssm_get_user_data(ssm);
 	struct elan_dev *elandev = fpi_imgdev_get_user_data(dev);
 
-<<<<<<< HEAD
-	switch (ssm->cur_state) {
+	switch (fpi_ssm_get_cur_state(ssm)) {
 	case ACTIVATE_GET_FW_VER:
 		elan_run_cmd(ssm, &get_fw_ver_cmd, ELAN_CMD_TIMEOUT);
 		break;
@@ -939,9 +735,6 @@
 		fp_dbg("FW ver 0x%04hx", elandev->fw_ver);
 		fpi_ssm_next_state(ssm);
 		break;
-=======
-	switch (fpi_ssm_get_cur_state(ssm)) {
->>>>>>> 871fddf5
 	case ACTIVATE_GET_SENSOR_DIM:
 		elan_run_cmd(ssm, &get_sensor_dim_cmd, ELAN_CMD_TIMEOUT);
 		break;
@@ -971,81 +764,49 @@
 
 static void activate_complete(struct fpi_ssm *ssm)
 {
-<<<<<<< HEAD
-	fp_dbg("");
-
-	struct fp_img_dev *dev = ssm->priv;
-
-	if (ssm->error != -ECANCELED) {
-		if (ssm->error)
-			fpi_imgdev_activate_complete(dev, ssm->error);
+	G_DEBUG_HERE();
+
+	struct fp_img_dev *dev = fpi_ssm_get_user_data(ssm);
+
+	if (fpi_ssm_get_error(ssm) != -ECANCELED) {
+		if (fpi_ssm_get_error(ssm))
+			fpi_imgdev_activate_complete(dev,
+						     fpi_ssm_get_error(ssm));
 		else
 			elan_calibrate(dev);
 	}
 
-=======
-	struct fp_img_dev *dev = fpi_ssm_get_user_data(ssm);
-	struct elan_dev *elandev = fpi_imgdev_get_user_data(dev);
-
-	G_DEBUG_HERE();
-
-	if (elandev->deactivating)
-		elan_deactivate(dev);
-	else if (fpi_ssm_get_error(ssm))
-		fpi_imgdev_session_error(dev, fpi_ssm_get_error(ssm));
-	else
-		elan_calibrate(dev);
->>>>>>> 871fddf5
 	fpi_ssm_free(ssm);
 }
 
 static void elan_activate(struct fp_img_dev *dev)
 {
-<<<<<<< HEAD
-	fp_dbg("");
-=======
-	struct elan_dev *elandev = fpi_imgdev_get_user_data(dev);
-
-	G_DEBUG_HERE();
->>>>>>> 871fddf5
-
-	struct elan_dev *elandev = dev->priv;
+	G_DEBUG_HERE();
+
+	struct elan_dev *elandev = fpi_imgdev_get_user_data(dev);
 	elan_dev_reset(elandev);
 
 	struct fpi_ssm *ssm =
-<<<<<<< HEAD
-	    fpi_ssm_new(dev->dev, activate_run_state, ACTIVATE_NUM_STATES);
-	ssm->priv = dev;
-=======
-	    fpi_ssm_new(fpi_imgdev_get_dev(dev), elan_activate_run_state, ACTIVATE_NUM_STATES);
+	    fpi_ssm_new(fpi_imgdev_get_dev(dev), activate_run_state,
+			ACTIVATE_NUM_STATES);
 	fpi_ssm_set_user_data(ssm, dev);
->>>>>>> 871fddf5
 	fpi_ssm_start(ssm, activate_complete);
 }
 
 static int dev_init(struct fp_img_dev *dev, unsigned long driver_data)
 {
-<<<<<<< HEAD
-	fp_dbg("");
+	G_DEBUG_HERE();
 
 	struct elan_dev *elandev;
 
-	int r = libusb_claim_interface(dev->udev, 0);
-=======
-	struct elan_dev *elandev;
-	int r;
-
-	G_DEBUG_HERE();
-
-	r = libusb_claim_interface(fpi_imgdev_get_usb_dev(dev), 0);
->>>>>>> 871fddf5
+	int r = libusb_claim_interface(fpi_imgdev_get_usb_dev(dev), 0);
 	if (r < 0) {
 		fp_err("could not claim interface 0: %s", libusb_error_name(r));
 		return r;
 	}
 
-<<<<<<< HEAD
-	dev->priv = elandev = g_malloc0(sizeof(struct elan_dev));
+	elandev = g_malloc0(sizeof(struct elan_dev));
+	fpi_imgdev_set_user_data(dev, elandev);
 	elandev->dev_type = driver_data;
 	elandev->background = NULL;
 	elandev->process_frame = elan_process_frame_thirds;
@@ -1056,25 +817,15 @@
 		break;
 	}
 
-=======
-	elandev = g_malloc0(sizeof(struct elan_dev));
-	fpi_imgdev_set_user_data(dev, elandev);
->>>>>>> 871fddf5
 	fpi_imgdev_open_complete(dev, 0);
 	return 0;
 }
 
 static void dev_deinit(struct fp_img_dev *dev)
 {
-<<<<<<< HEAD
-	fp_dbg("");
-=======
-	struct elan_dev *elandev = fpi_imgdev_get_user_data(dev);
-
-	G_DEBUG_HERE();
->>>>>>> 871fddf5
-
-	struct elan_dev *elandev = dev->priv;
+	G_DEBUG_HERE();
+
+	struct elan_dev *elandev = fpi_imgdev_get_user_data(dev);
 
 	elan_dev_reset(elandev);
 	g_free(elandev->background);
@@ -1085,15 +836,14 @@
 
 static int dev_activate(struct fp_img_dev *dev, enum fp_imgdev_state state)
 {
-	fp_dbg("");
+	G_DEBUG_HERE();
 	elan_activate(dev);
 	return 0;
 }
 
 static void elan_change_state(struct fp_img_dev *dev)
 {
-<<<<<<< HEAD
-	struct elan_dev *elandev = dev->priv;
+	struct elan_dev *elandev = fpi_imgdev_get_user_data(dev);
 	enum fp_imgdev_state next_state = elandev->dev_state_next;
 
 	if (elandev->dev_state == next_state) {
@@ -1118,11 +868,6 @@
 	case IMGDEV_STATE_AWAIT_FINGER_OFF:
 		break;
 	}
-=======
-	struct elan_dev *elandev = fpi_imgdev_get_user_data(dev);
-
-	G_DEBUG_HERE();
->>>>>>> 871fddf5
 
 	elandev->dev_state = next_state;
 }
@@ -1132,12 +877,11 @@
 	elan_change_state((struct fp_img_dev *)data);
 }
 
-<<<<<<< HEAD
 static int dev_change_state(struct fp_img_dev *dev, enum fp_imgdev_state state)
 {
 	fp_dbg("%d", state);
 
-	struct elan_dev *elandev = dev->priv;
+	struct elan_dev *elandev = fpi_imgdev_get_user_data(dev);
 
 	switch (state) {
 	case IMGDEV_STATE_INACTIVE:
@@ -1168,17 +912,10 @@
 
 static void dev_deactivate(struct fp_img_dev *dev)
 {
-	fp_dbg("");
+	G_DEBUG_HERE();
 
 	dev_change_state(dev, IMGDEV_STATE_INACTIVE);
 }
-=======
-static const struct usb_id id_table[] = {
-	{.vendor = 0x04f3,.product = 0x0907},
-	{.vendor = 0x04f3,.product = 0x0c26},
-	{0, 0, 0,},
-};
->>>>>>> 871fddf5
 
 struct fp_img_driver elan_driver = {
 	.driver = {
