--- conflicted
+++ resolved
@@ -425,8 +425,9 @@
 	elandev->cur_transfer = transfer;
 
 	libusb_fill_bulk_transfer(transfer, fpi_imgdev_get_usb_dev(dev),
-				  ELAN_EP_CMD_OUT, cmd->cmd, ELAN_CMD_LEN,
-				  elan_cmd_cb, ssm, elandev->cmd_timeout);
+				  ELAN_EP_CMD_OUT, (char *)cmd->cmd,
+				  ELAN_CMD_LEN, elan_cmd_cb, ssm,
+				  elandev->cmd_timeout);
 	transfer->flags = LIBUSB_TRANSFER_FREE_TRANSFER;
 	int r = libusb_submit_transfer(transfer);
 	if (r < 0)
@@ -442,13 +443,8 @@
 {
 	G_DEBUG_HERE();
 
-<<<<<<< HEAD
 	switch (fpi_ssm_get_cur_state(ssm)) {
-	case DEACTIVATE:
-=======
-	switch (ssm->cur_state) {
 	case STOP_CAPTURE:
->>>>>>> 4bc99b21
 		elan_run_cmd(ssm, &stop_cmd, ELAN_CMD_TIMEOUT);
 		break;
 	}
@@ -458,13 +454,9 @@
 {
 	G_DEBUG_HERE();
 
-<<<<<<< HEAD
 	struct fp_img_dev *dev = fpi_ssm_get_user_data(ssm);
-=======
-	struct fp_img_dev *dev = ssm->priv;
-	struct elan_dev *elandev = dev->priv;
-	int error = ssm->error;
->>>>>>> 4bc99b21
+	struct elan_dev *elandev = fpi_imgdev_get_user_data(dev);
+	int error = fpi_ssm_get_error(ssm);
 
 	fpi_ssm_free(ssm);
 
@@ -492,18 +484,11 @@
 
 	elan_dev_reset(elandev);
 
-<<<<<<< HEAD
 	struct fpi_ssm *ssm =
-	    fpi_ssm_new(fpi_imgdev_get_dev(dev), deactivate_run_state,
-			DEACTIVATE_NUM_STATES);
+	    fpi_ssm_new(fpi_imgdev_get_dev(dev), stop_capture_run_state,
+			STOP_CAPTURE_NUM_STATES);
 	fpi_ssm_set_user_data(ssm, dev);
-	fpi_ssm_start(ssm, deactivate_complete);
-=======
-	struct fpi_ssm *ssm = fpi_ssm_new(dev->dev, stop_capture_run_state,
-					  STOP_CAPTURE_NUM_STATES);
-	ssm->priv = dev;
 	fpi_ssm_start(ssm, stop_capture_complete);
->>>>>>> 4bc99b21
 }
 
 enum capture_states {
@@ -709,13 +694,8 @@
 
 	struct fp_img_dev *dev = fpi_ssm_get_user_data(ssm);
 
-<<<<<<< HEAD
 	if (fpi_ssm_get_error(ssm) != -ECANCELED)
-		fpi_imgdev_activate_complete(dev, fpi_ssm_get_error(ssm));
-=======
-	if (ssm->error != -ECANCELED)
 		elan_capture(dev);
->>>>>>> 4bc99b21
 
 	fpi_ssm_free(ssm);
 }
@@ -793,18 +773,8 @@
 
 	struct fp_img_dev *dev = fpi_ssm_get_user_data(ssm);
 
-<<<<<<< HEAD
-	if (fpi_ssm_get_error(ssm) != -ECANCELED) {
-		if (fpi_ssm_get_error(ssm))
-			fpi_imgdev_activate_complete(dev,
-						     fpi_ssm_get_error(ssm));
-		else
-			elan_calibrate(dev);
-=======
-	if (ssm->error != -ECANCELED) {
-		fpi_imgdev_activate_complete(dev, ssm->error);
->>>>>>> 4bc99b21
-	}
+	if (fpi_ssm_get_error(ssm) != -ECANCELED)
+		fpi_imgdev_activate_complete(dev, fpi_ssm_get_error(ssm));
 
 	fpi_ssm_free(ssm);
 }
